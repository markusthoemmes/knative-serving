/*
Copyright 2019 The Knative Authors

Licensed under the Apache License, Version 2.0 (the "License");
you may not use this file except in compliance with the License.
You may obtain a copy of the License at

    https://www.apache.org/licenses/LICENSE-2.0

Unless required by applicable law or agreed to in writing, software
distributed under the License is distributed on an "AS IS" BASIS,
WITHOUT WARRANTIES OR CONDITIONS OF ANY KIND, either express or implied.
See the License for the specific language governing permissions and
limitations under the License.
*/

package metric

import (
	"context"
	"k8s.io/apimachinery/pkg/types"
	"knative.dev/serving/pkg/autoscaler"
	"testing"

	"github.com/pkg/errors"

	metricinformer "knative.dev/serving/pkg/client/injection/informers/autoscaling/v1alpha1/metric/fake"

	metav1 "k8s.io/apimachinery/pkg/apis/meta/v1"
	"knative.dev/pkg/configmap"
	"knative.dev/pkg/controller"
	logtesting "knative.dev/pkg/logging/testing"
	. "knative.dev/pkg/reconciler/testing"
	av1alpha1 "knative.dev/serving/pkg/apis/autoscaling/v1alpha1"
	rpkg "knative.dev/serving/pkg/reconciler"
	. "knative.dev/serving/pkg/reconciler/testing/v1alpha1"
)

func TestNewController(t *testing.T) {
	defer logtesting.ClearAll()
	ctx, _ := SetupFakeContext(t)
	c := NewController(ctx, configmap.NewStaticWatcher(), &testCollector{})
	if c == nil {
		t.Fatal("Expected NewController to return a non-nil value")
	}
}

func TestReconcile(t *testing.T) {
	table := TableTest{{
		Name:                    "bad workqueue key, Part I",
		Key:                     "too/many/parts",
		SkipNamespaceValidation: true,
	}, {
		Name:                    "bad workqueue key, Part II",
		Key:                     "too-few-parts",
		SkipNamespaceValidation: true,
	}}

	defer logtesting.ClearAll()
	table.Test(t, MakeFactory(func(ctx context.Context, listers *Listers, cmw configmap.Watcher) controller.Reconciler {
		return &reconciler{
			Base:         rpkg.NewBase(ctx, controllerAgentName, cmw),
			metricLister: listers.GetMetricLister(),
		}
	}))
}

func TestReconcileWithCollector(t *testing.T) {
	updateError := errors.New("update error")
	deleteError := errors.New("delete error")

	tests := []struct {
		name                string
		key                 string
		metric              *av1alpha1.Metric
		collector           *testCollector
		createOrUpdateCalls int
		deleteCalls         int
		expectErr           error
	}{{
		name:                "new",
		key:                 "new/metric",
		metric:              metric("new", "metric"),
		collector:           &testCollector{},
		createOrUpdateCalls: 1,
	}, {
		name:        "delete",
		key:         "old/metric",
		metric:      metric("new", "metric"),
		collector:   &testCollector{},
		deleteCalls: 1,
	}, {
		name:                "error on create",
		key:                 "new/metric",
		metric:              metric("new", "metric"),
		collector:           &testCollector{createOrUpdateError: updateError},
		createOrUpdateCalls: 1,
		expectErr:           updateError,
	}, {
		name:        "error on delete",
		key:         "old/metric",
		metric:      metric("new", "metric"),
		collector:   &testCollector{deleteError: deleteError},
		deleteCalls: 1,
		expectErr:   deleteError,
	}}

	for _, tt := range tests {
		t.Run(tt.name, func(t *testing.T) {
			ctx, _ := SetupFakeContext(t)
			metricInformer := metricinformer.Get(ctx)

			r := &reconciler{
				Base:         rpkg.NewBase(ctx, controllerAgentName, configmap.NewStaticWatcher()),
				collector:    tt.collector,
				metricLister: metricInformer.Lister(),
			}

			// Make sure the provided metric is available via the fake clients/informers.
			r.ServingClientSet.AutoscalingV1alpha1().Metrics(tt.metric.Namespace).Create(tt.metric)
			metricInformer.Informer().GetIndexer().Add(tt.metric)

			if err := r.Reconcile(ctx, tt.key); errors.Cause(err) != tt.expectErr {
				t.Errorf("Reconcile() = %v, wanted %v", errors.Cause(err), tt.expectErr)
			}

			if tt.createOrUpdateCalls != tt.collector.createOrUpdateCalls {
				t.Errorf("CreateOrUpdate() called %d times, want %d times", tt.collector.createOrUpdateCalls, tt.createOrUpdateCalls)
			}
			if tt.deleteCalls != tt.collector.deleteCalls {
				t.Errorf("Delete() called %d times, want %d times", tt.collector.deleteCalls, tt.deleteCalls)
			}
		})
	}
}

func metric(namespace, name string) *av1alpha1.Metric {
	return &av1alpha1.Metric{
		ObjectMeta: metav1.ObjectMeta{
			Namespace: namespace,
			Name:      name,
		},
	}
}

type testCollector struct {
	createOrUpdateCalls int
	createOrUpdateError error

	recordCalls int

	deleteCalls int
	deleteError error
}

func (c *testCollector) CreateOrUpdate(metric *av1alpha1.Metric) error {
	c.createOrUpdateCalls++
	return c.createOrUpdateError
}

<<<<<<< HEAD
func (c *testCollector) Delete(namespace, name string) error {
=======
func (c *testCollector) Record(key types.NamespacedName, stat autoscaler.Stat) {
	c.recordCalls++
}

func (c *testCollector) Delete(ctx context.Context, namespace, name string) error {
>>>>>>> 9599eb48
	c.deleteCalls++
	return c.deleteError
}<|MERGE_RESOLUTION|>--- conflicted
+++ resolved
@@ -158,15 +158,11 @@
 	return c.createOrUpdateError
 }
 
-<<<<<<< HEAD
-func (c *testCollector) Delete(namespace, name string) error {
-=======
 func (c *testCollector) Record(key types.NamespacedName, stat autoscaler.Stat) {
 	c.recordCalls++
 }
 
-func (c *testCollector) Delete(ctx context.Context, namespace, name string) error {
->>>>>>> 9599eb48
+func (c *testCollector) Delete(namespace, name string) error {
 	c.deleteCalls++
 	return c.deleteError
 }